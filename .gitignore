# Byte-compiled / optimized / DLL files
__pycache__/
*.py[cod]
*$py.class

# C extensions
*.so

# Distribution / packaging
.Python
build/
develop-eggs/
dist/
downloads/
eggs/
.eggs/
lib/
lib64/
parts/
sdist/
var/
wheels/
share/python-wheels/
*.egg-info/
.installed.cfg
*.egg
MANIFEST

# PyInstaller
#  Usually these files are written by a python script from a template
#  before PyInstaller builds the exe, so as to inject date/other infos into it.
*.manifest
*.spec

# Installer logs
pip-log.txt
pip-delete-this-directory.txt

# Unit test / coverage reports
htmlcov/
.tox/
.nox/
.coverage
.coverage.*
.cache
nosetests.xml
coverage.xml
*.cover
*.py,cover
.hypothesis/
.pytest_cache/
cover/

# Translations
*.mo
*.pot

# Django stuff:
*.log
local_settings.py
db.sqlite3
db.sqlite3-journal

# Flask stuff:
instance/
.webassets-cache

# Scrapy stuff:
.scrapy

# Sphinx documentation
docs/_build/

# PyBuilder
.pybuilder/
target/

# Jupyter Notebook
.ipynb_checkpoints

# IPython
profile_default/
ipython_config.py

# pyenv
#   For a library or package, you might want to ignore these files since the code is
#   intended to run in multiple environments; otherwise, check them in:
# .python-version

# pipenv
#   According to pypa/pipenv#598, it is recommended to include Pipfile.lock in version control.
#   However, in case of collaboration, if having platform-specific dependencies or dependencies
#   having no cross-platform support, pipenv may install dependencies that don't work, or not
#   install all needed dependencies.
#Pipfile.lock

# poetry
#   Similar to Pipfile.lock, it is generally recommended to include poetry.lock in version control.
#   This is especially recommended for binary packages to ensure reproducibility, and is more
#   commonly ignored for libraries.
#   https://python-poetry.org/docs/basic-usage/#commit-your-poetrylock-file-to-version-control
#poetry.lock

# pdm
#   Similar to Pipfile.lock, it is generally recommended to include pdm.lock in version control.
#pdm.lock
#   pdm stores project-wide configurations in .pdm.toml, but it is recommended to not include it
#   in version control.
#   https://pdm.fming.dev/latest/usage/project/#working-with-version-control
.pdm.toml
.pdm-python
.pdm-build/

# PEP 582; used by e.g. github.com/David-OConnor/pyflow and github.com/pdm-project/pdm
__pypackages__/

# Celery stuff
celerybeat-schedule
celerybeat.pid

# SageMath parsed files
*.sage.py

# Environments
.env
.venv
env/
venv/
ENV/
env.bak/
venv.bak/

# Spyder project settings
.spyderproject
.spyproject

# Rope project settings
.ropeproject

# mkdocs documentation
/site

# mypy
.mypy_cache/
.dmypy.json
dmypy.json

# Pyre type checker
.pyre/

# pytype static type analyzer
.pytype/

# Cython debug symbols
cython_debug/

# PyCharm
#  JetBrains specific template is maintained in a separate JetBrains.gitignore that can
#  be found at https://github.com/github/gitignore/blob/main/Global/JetBrains.gitignore
#  and can be added to the global gitignore or merged into this file.  For a more nuclear
#  option (not recommended) you can uncomment the following to ignore the entire idea folder.
#.idea/

# raw data
raw_data

# verarbeitet Daten
CSV
Graphen
Bilder_Daten
<<<<<<< HEAD
CSV_Features
=======
data
>>>>>>> 57fe29a4

# Models
Models<|MERGE_RESOLUTION|>--- conflicted
+++ resolved
@@ -168,11 +168,11 @@
 CSV
 Graphen
 Bilder_Daten
-<<<<<<< HEAD
+
 CSV_Features
-=======
+
 data
->>>>>>> 57fe29a4
+
 
 # Models
 Models